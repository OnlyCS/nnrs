use serde::{Deserialize, Serialize};

/// Activation function for a neuron.
#[derive(Debug, Clone, Copy, PartialEq, Deserialize, Serialize)]
pub enum ActivationFn {
    /// `|x| x.max(0.0)`
    ReLU,

    /// `|x| 1.0 / (1.0 + (-x).exp())`
    Sigmoid,

    /// `|x| x.tanh()`
    Tanh,

    /// `|x|` x, aka do nothing
    Linear,

<<<<<<< HEAD
    /// `|x| x.max(0.0) + 0.01 * x`
    LeakyReLU,
=======
    /// `|x, threshold| if x > threshold { 1.0 } else { 0.0 }`
    Step(f64),
>>>>>>> 7e6bc9e7
}

impl ActivationFn {
    pub(crate) fn run(&self, x: f64) -> f64 {
        match self {
            ActivationFn::ReLU => x.max(0.0),
            ActivationFn::Sigmoid => 1.0 / (1.0 + (-x).exp()),
            ActivationFn::Tanh => x.tanh(),
            ActivationFn::Linear => x,
<<<<<<< HEAD
            ActivationFn::LeakyReLU => x.max(0.0) + 0.01 * x,
=======
            ActivationFn::Step(threshold) => {
                if x > *threshold {
                    1.0
                } else {
                    0.0
                }
            }
>>>>>>> 7e6bc9e7
        }
    }
}<|MERGE_RESOLUTION|>--- conflicted
+++ resolved
@@ -15,13 +15,10 @@
     /// `|x|` x, aka do nothing
     Linear,
 
-<<<<<<< HEAD
     /// `|x| x.max(0.0) + 0.01 * x`
     LeakyReLU,
-=======
     /// `|x, threshold| if x > threshold { 1.0 } else { 0.0 }`
     Step(f64),
->>>>>>> 7e6bc9e7
 }
 
 impl ActivationFn {
@@ -31,9 +28,7 @@
             ActivationFn::Sigmoid => 1.0 / (1.0 + (-x).exp()),
             ActivationFn::Tanh => x.tanh(),
             ActivationFn::Linear => x,
-<<<<<<< HEAD
             ActivationFn::LeakyReLU => x.max(0.0) + 0.01 * x,
-=======
             ActivationFn::Step(threshold) => {
                 if x > *threshold {
                     1.0
@@ -41,7 +36,6 @@
                     0.0
                 }
             }
->>>>>>> 7e6bc9e7
         }
     }
 }